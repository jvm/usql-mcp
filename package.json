--- conflicted
+++ resolved
@@ -35,15 +35,9 @@
   "devDependencies": {
     "@types/jest": "^29.5.0",
     "@types/node": "^20.0.0",
-<<<<<<< HEAD
     "@typescript-eslint/eslint-plugin": "^8.46.2",
     "@typescript-eslint/parser": "^8.46.2",
-    "eslint": "^8.0.0",
-=======
-    "@typescript-eslint/eslint-plugin": "^6.0.0",
-    "@typescript-eslint/parser": "^6.0.0",
     "eslint": "^9.38.0",
->>>>>>> c90ec79a
     "jest": "^29.5.0",
     "prettier": "^3.0.0",
     "ts-jest": "^29.1.0",
