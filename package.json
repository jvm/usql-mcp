--- conflicted
+++ resolved
@@ -35,13 +35,8 @@
   "devDependencies": {
     "@types/jest": "^29.5.0",
     "@types/node": "^20.0.0",
-<<<<<<< HEAD
-    "@typescript-eslint/eslint-plugin": "^6.0.0",
+    "@typescript-eslint/eslint-plugin": "^8.46.2",
     "@typescript-eslint/parser": "^8.46.2",
-=======
-    "@typescript-eslint/eslint-plugin": "^8.46.2",
-    "@typescript-eslint/parser": "^6.0.0",
->>>>>>> 626a46ac
     "eslint": "^8.0.0",
     "jest": "^29.5.0",
     "prettier": "^3.0.0",
